name: Python code validation and build

on:
  push:
    branches:
      - main
  pull_request:
    types: [opened, synchronize, reopened]

jobs:
<<<<<<< HEAD
  # static-analysis:
  #   runs-on: ubuntu-latest
  #   name: Static analysis

  #   permissions:
  #     contents: read
  #     packages: write

  #   steps:
  #     - uses: actions/checkout@v4
  #       with:
  #         # Disabling shallow clones is recommended for improving SonarQube relevancy of reporting
  #         fetch-depth: 0

  #     - name: Run python linter
  #       uses: astral-sh/ruff-action@v3
  #       with:
  #         src: examples/multi_agent_human_chat

  # sonarqube-scan:
  #   runs-on: ubuntu-latest
  #   name: SonarQube scan
  #   needs: integration
  #   permissions:
  #     contents: read
  #     packages: write

  #   steps:
  #     - uses: actions/checkout@v4
  #       with:
  #         fetch-depth: 0

  #     - name: Download coverage results
  #       uses: actions/download-artifact@v4
  #       with:
  #         name: coverage-xml
  #         path: examples/multi_agent_human_chat/

  #     - name: Run SonarQube scan
  #       uses: SonarSource/sonarqube-scan-action@v5
  #       env:
  #         SONAR_TOKEN: ${{ secrets.SONAR_TOKEN }}
  #       with:
  #         projectBaseDir: examples/multi_agent_human_chat
  #         args: >
  #           -Dsonar.pullrequest.key=${{ github.event.pull_request.number }}
  #           -Dsonar.pullrequest.branch=${{ github.head_ref }}
  #           -Dsonar.pullrequest.base=${{ github.base_ref }}
=======
  static-analysis:
    runs-on: ubuntu-latest
    name: Static analysis

    permissions:
      contents: read
      packages: write

    steps:
      - uses: actions/checkout@v4
        with:
          # Disabling shallow clones is recommended for improving SonarQube relevancy of reporting
          fetch-depth: 0

      - name: Run python linter
        uses: astral-sh/ruff-action@v3
        with:
          src: demo

  sonarqube-scan:
    runs-on: ubuntu-latest
    name: SonarQube scan
    needs: integration
    permissions:
      contents: read
      packages: write

    steps:
      - uses: actions/checkout@v4
        with:
          fetch-depth: 0

      - name: Download coverage results
        uses: actions/download-artifact@v4
        with:
          name: coverage-xml
          path: demo/

      - name: Run SonarQube scan
        uses: SonarSource/sonarqube-scan-action@v5
        env:
          SONAR_TOKEN: ${{ secrets.SONAR_TOKEN }}
        with:
          projectBaseDir: demo
          args: >
            -Dsonar.pullrequest.key=${{ github.event.pull_request.number }}
            -Dsonar.pullrequest.branch=${{ github.head_ref }}
            -Dsonar.pullrequest.base=${{ github.base_ref }}
>>>>>>> 1ef58630

  integration:
    runs-on: hetzner-gpu-runners
    name: Run integration tests
    timeout-minutes: 45 # Increase timeout for pulling large images
    permissions:
      contents: read
      packages: write
    # needs: static-analysis
    env:
      # Triage agent settings
      TRIAGE_LANGUAGE_MODEL_API_BASE: http://localhost:1234/v1/
      TRIAGE_LANGUAGE_MODEL: lm_studio/gemma-3-12b-it-qat
      TRIAGE_CLASSIFIER_VERSION: v4
      TRIAGE_CLASSIFIER_V3_MODEL_NAME: fewshot_classifier_n_all
      TRIAGE_CLASSIFIER_V3_MODEL_VERSION: 1
      TRIAGE_COPRO_DATASET_SIZE: 30
      TRIAGE_COPRO_BREADTH: 5
      TRIAGE_COPRO_DEPTH: 2
      TRIAGE_TEST_DATASET_SIZE: 50

      # Policies agent settings
      POLICIES_LANGUAGE_MODEL_API_BASE: http://localhost:1234/v1/
      POLICIES_LANGUAGE_MODEL: lm_studio/gemma-3-12b-it-qat

      # Claims agent settings
      CLAIMS_LANGUAGE_MODEL_API_BASE: http://localhost:1234/v1/
      CLAIMS_LANGUAGE_MODEL: lm_studio/gemma-3-12b-it-qat

      # Billing agent settings
      BILLING_LANGUAGE_MODEL_API_BASE: http://localhost:1234/v1/
      BILLING_LANGUAGE_MODEL: lm_studio/gemma-3-12b-it-qat

      # Escalation agent settings
      ESCALATION_LANGUAGE_MODEL_API_BASE: http://localhost:1234/v1/
      ESCALATION_LANGUAGE_MODEL: lm_studio/gemma-3-12b-it-qat

      # Shared settings
      LM_STUDIO_API_BASE: http://localhost:1234/v1/
      LM_STUDIO_API_KEY: lm-studio

      # MLFlow settings
      AWS_ACCESS_KEY_ID: user
      AWS_SECRET_ACCESS_KEY: ${{ secrets.MINIO_PASSWORD }}
      MLFLOW_TRACKING_URI: http://localhost:5001
      MLFLOW_S3_ENDPOINT_URL: http://localhost:9000

    steps:
      - uses: actions/checkout@v4

      - name: Install Docker Compose plugin
        run: |
          mkdir -p ~/.docker/cli-plugins
          curl -SL https://github.com/docker/compose/releases/download/v2.24.4/docker-compose-linux-x86_64 \
            -o ~/.docker/cli-plugins/docker-compose
          chmod +x ~/.docker/cli-plugins/docker-compose

      - name: Get necessary utils
        working-directory: examples/multi_agent_human_chat
        run: |
          sudo apt update
          sudo apt install -y make

      - name: Pre-pull Docker images
        working-directory: demo
        run: |
          echo "Pre-pulling Docker images..."
          docker compose -f docker-compose.yml -f docker-compose-lmstudio.yaml pull --quiet

      - name: Start services with Docker Compose
        working-directory: demo
        run: |
          echo "Starting Docker Compose services..."
          docker compose -f docker-compose.yml -f docker-compose-lmstudio.yaml up -d --no-build
          echo "Services started in detached mode"
          docker compose ps
        timeout-minutes: 10

      - name: Wait for critical services to be healthy
        run: |
          echo "Waiting for Redpanda and MinIO to be healthy..."
          timeout 180 bash -c '
            until [ "$(docker inspect -f {{.State.Health.Status}} redpanda)" = "healthy" ] &&
                  [ "$(docker inspect -f {{.State.Health.Status}} minio)" = "healthy" ]; do
              echo "Waiting for Redpanda and MinIO..."
              sleep 5
            done
          '
          echo "Redpanda and MinIO are healthy!"

      - name: Wait for Vespa nodes to start
        working-directory: demo
        run: |
          echo "Waiting for Vespa nodes to start (this can take a few minutes)..."
          sleep 60  # Give Vespa nodes time to start

          # Check if vespa-node-0 is responding (don't rely on health check)
          timeout 300 bash -c '
            until curl -s -f http://localhost:19071/state/v1/health > /dev/null 2>&1; do
              echo "Waiting for Vespa config server..."
              sleep 10
            done
          '
          echo "Vespa config server is responding!"
        timeout-minutes: 10

      - uses: actions/setup-python@v5
        with:
          python-version: "3.11"
          cache: "pip"

      - name: Set up test environment
        working-directory: demo
        run: |
          make setup

      - name: Run tests
        working-directory: demo
        run: |
          make test-libraries
          make test-triage-agent
          make test-triage-classifier-v6
          make test-triage-classifier-v7
          make test-escalation-agent
          make test-policies-agent
          make test-billing-agent
          make test-claims-agent
          make test-frontend-agent
          make test-audit-agent

      - name: Dump logs on failure
        if: ${{ failure() }}
        working-directory: demo
        run: docker compose logs

      - name: Archive test results
        uses: actions/upload-artifact@v4
        if: ${{ always() }}
        with:
          name: pytest-results.xml
          path: demo/reports/pytest-results.xml

      - name: Archive coverage results
        uses: actions/upload-artifact@v4
        if: ${{ always() }}
        with:
          name: coverage-xml
          path: demo/coverage.xml

      - name: Summarize test results
        if: always()
        uses: pmeier/pytest-results-action@main
        with:
          path: demo/reports/pytest-results.xml
          summary: true
          display-options: fEX
          fail-on-empty: true
          title: Test results

<<<<<<< HEAD
  # docker-build:
  #   runs-on: ubuntu-latest
  #   name: Build and push docker image
  #   permissions:
  #     contents: read
  #     packages: write
  #   needs: [integration, sonarqube-scan]
  #   steps:
  #     - uses: actions/checkout@v4

  #     - name: Github container registry login
  #       uses: docker/login-action@v3
  #       with:
  #         registry: ghcr.io
  #         username: ${{ github.actor }}
  #         password: ${{ secrets.GITHUB_TOKEN }}

  #     - name: Set up Docker Buildx
  #       uses: docker/setup-buildx-action@v3

  #     - name: Generate image tag
  #       id: image_tag
  #       run: |
  #         today=$(date -d@$(git show -s --format=%ct ${{ github.sha }}) +%Y%m%d%H%M%S)
  #         shortSha=$(git rev-parse --short=8 ${{ github.sha }})
  #         echo "tag=${shortSha}-${today}" >> "$GITHUB_OUTPUT"

  #     - name: Build and push
  #       uses: docker/build-push-action@v6
  #       with:
  #         context: examples/multi_agent_human_chat
  #         push: true
  #         platforms: linux/amd64
  #         cache-from: type=gha
  #         cache-to: type=gha,mode=max
  #         tags: ghcr.io/eggai-tech/multi-agent-human-chat:${{ steps.image_tag.outputs.tag }}
=======
  docker-build:
    runs-on: ubuntu-latest
    name: Build and push docker image
    permissions:
      contents: read
      packages: write
    needs: [integration, sonarqube-scan]
    steps:
      - uses: actions/checkout@v4

      - name: Github container registry login
        uses: docker/login-action@v3
        with:
          registry: ghcr.io
          username: ${{ github.actor }}
          password: ${{ secrets.GITHUB_TOKEN }}

      - name: Set up Docker Buildx
        uses: docker/setup-buildx-action@v3

      - name: Generate image tag
        id: image_tag
        run: |
          today=$(date -d@$(git show -s --format=%ct ${{ github.sha }}) +%Y%m%d%H%M%S)
          shortSha=$(git rev-parse --short=8 ${{ github.sha }})
          echo "tag=${shortSha}-${today}" >> "$GITHUB_OUTPUT"

      - name: Build and push
        uses: docker/build-push-action@v6
        with:
          context: demo
          push: true
          platforms: linux/amd64
          cache-from: type=gha
          cache-to: type=gha,mode=max
          tags: ghcr.io/eggai-tech/multi-agent-human-chat:${{ steps.image_tag.outputs.tag }}
>>>>>>> 1ef58630
<|MERGE_RESOLUTION|>--- conflicted
+++ resolved
@@ -8,56 +8,6 @@
     types: [opened, synchronize, reopened]
 
 jobs:
-<<<<<<< HEAD
-  # static-analysis:
-  #   runs-on: ubuntu-latest
-  #   name: Static analysis
-
-  #   permissions:
-  #     contents: read
-  #     packages: write
-
-  #   steps:
-  #     - uses: actions/checkout@v4
-  #       with:
-  #         # Disabling shallow clones is recommended for improving SonarQube relevancy of reporting
-  #         fetch-depth: 0
-
-  #     - name: Run python linter
-  #       uses: astral-sh/ruff-action@v3
-  #       with:
-  #         src: examples/multi_agent_human_chat
-
-  # sonarqube-scan:
-  #   runs-on: ubuntu-latest
-  #   name: SonarQube scan
-  #   needs: integration
-  #   permissions:
-  #     contents: read
-  #     packages: write
-
-  #   steps:
-  #     - uses: actions/checkout@v4
-  #       with:
-  #         fetch-depth: 0
-
-  #     - name: Download coverage results
-  #       uses: actions/download-artifact@v4
-  #       with:
-  #         name: coverage-xml
-  #         path: examples/multi_agent_human_chat/
-
-  #     - name: Run SonarQube scan
-  #       uses: SonarSource/sonarqube-scan-action@v5
-  #       env:
-  #         SONAR_TOKEN: ${{ secrets.SONAR_TOKEN }}
-  #       with:
-  #         projectBaseDir: examples/multi_agent_human_chat
-  #         args: >
-  #           -Dsonar.pullrequest.key=${{ github.event.pull_request.number }}
-  #           -Dsonar.pullrequest.branch=${{ github.head_ref }}
-  #           -Dsonar.pullrequest.base=${{ github.base_ref }}
-=======
   static-analysis:
     runs-on: ubuntu-latest
     name: Static analysis
@@ -106,16 +56,15 @@
             -Dsonar.pullrequest.key=${{ github.event.pull_request.number }}
             -Dsonar.pullrequest.branch=${{ github.head_ref }}
             -Dsonar.pullrequest.base=${{ github.base_ref }}
->>>>>>> 1ef58630
 
   integration:
-    runs-on: hetzner-gpu-runners
+    runs-on: gpu-runner-github-hosted
     name: Run integration tests
     timeout-minutes: 45 # Increase timeout for pulling large images
     permissions:
       contents: read
       packages: write
-    # needs: static-analysis
+    needs: static-analysis
     env:
       # Triage agent settings
       TRIAGE_LANGUAGE_MODEL_API_BASE: http://localhost:1234/v1/
@@ -157,24 +106,12 @@
     steps:
       - uses: actions/checkout@v4
 
-      - name: Install Docker Compose plugin
-        run: |
-          mkdir -p ~/.docker/cli-plugins
-          curl -SL https://github.com/docker/compose/releases/download/v2.24.4/docker-compose-linux-x86_64 \
-            -o ~/.docker/cli-plugins/docker-compose
-          chmod +x ~/.docker/cli-plugins/docker-compose
-
-      - name: Get necessary utils
-        working-directory: examples/multi_agent_human_chat
-        run: |
-          sudo apt update
-          sudo apt install -y make
-
       - name: Pre-pull Docker images
         working-directory: demo
         run: |
           echo "Pre-pulling Docker images..."
           docker compose -f docker-compose.yml -f docker-compose-lmstudio.yaml pull --quiet
+        timeout-minutes: 20
 
       - name: Start services with Docker Compose
         working-directory: demo
@@ -183,7 +120,7 @@
           docker compose -f docker-compose.yml -f docker-compose-lmstudio.yaml up -d --no-build
           echo "Services started in detached mode"
           docker compose ps
-        timeout-minutes: 10
+        timeout-minutes: 5
 
       - name: Wait for critical services to be healthy
         run: |
@@ -266,44 +203,6 @@
           fail-on-empty: true
           title: Test results
 
-<<<<<<< HEAD
-  # docker-build:
-  #   runs-on: ubuntu-latest
-  #   name: Build and push docker image
-  #   permissions:
-  #     contents: read
-  #     packages: write
-  #   needs: [integration, sonarqube-scan]
-  #   steps:
-  #     - uses: actions/checkout@v4
-
-  #     - name: Github container registry login
-  #       uses: docker/login-action@v3
-  #       with:
-  #         registry: ghcr.io
-  #         username: ${{ github.actor }}
-  #         password: ${{ secrets.GITHUB_TOKEN }}
-
-  #     - name: Set up Docker Buildx
-  #       uses: docker/setup-buildx-action@v3
-
-  #     - name: Generate image tag
-  #       id: image_tag
-  #       run: |
-  #         today=$(date -d@$(git show -s --format=%ct ${{ github.sha }}) +%Y%m%d%H%M%S)
-  #         shortSha=$(git rev-parse --short=8 ${{ github.sha }})
-  #         echo "tag=${shortSha}-${today}" >> "$GITHUB_OUTPUT"
-
-  #     - name: Build and push
-  #       uses: docker/build-push-action@v6
-  #       with:
-  #         context: examples/multi_agent_human_chat
-  #         push: true
-  #         platforms: linux/amd64
-  #         cache-from: type=gha
-  #         cache-to: type=gha,mode=max
-  #         tags: ghcr.io/eggai-tech/multi-agent-human-chat:${{ steps.image_tag.outputs.tag }}
-=======
   docker-build:
     runs-on: ubuntu-latest
     name: Build and push docker image
@@ -339,5 +238,4 @@
           platforms: linux/amd64
           cache-from: type=gha
           cache-to: type=gha,mode=max
-          tags: ghcr.io/eggai-tech/multi-agent-human-chat:${{ steps.image_tag.outputs.tag }}
->>>>>>> 1ef58630
+          tags: ghcr.io/eggai-tech/multi-agent-human-chat:${{ steps.image_tag.outputs.tag }}