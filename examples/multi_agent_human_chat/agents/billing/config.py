from typing import Optional

from dotenv import load_dotenv
from pydantic import Field
from pydantic_settings import BaseSettings, SettingsConfigDict

"""Billing agent configuration via environment and defaults."""
load_dotenv()


class Settings(BaseSettings):
    app_name: str = Field(default="billing_agent")

    language_model: str = Field(default="openai/gpt-4o-mini")
    language_model_api_base: Optional[str] = Field(default=None)
    cache_enabled: bool = Field(default=False)

    kafka_bootstrap_servers: str = Field(default="localhost:19092")
    kafka_ca_content: str = Field(default="")

    otel_endpoint: str = Field(default="http://localhost:4318")
<<<<<<< HEAD
    tracing_enabled: bool = Field(default=True)
    prometheus_metrics_port: int = Field(default=9095)

    billing_database_path: str = Field(default="")
=======
    prometheus_metrics_port: int = Field(
        default=9095, description="Port for Prometheus metrics server"
    )

>>>>>>> ffa7d402

    model_config = SettingsConfigDict(
        env_prefix="BILLING_", env_file=".env", env_ignore_empty=True, extra="ignore"
    )


settings = Settings()
__all__ = ["Settings", "settings"]<|MERGE_RESOLUTION|>--- conflicted
+++ resolved
@@ -19,17 +19,12 @@
     kafka_ca_content: str = Field(default="")
 
     otel_endpoint: str = Field(default="http://localhost:4318")
-<<<<<<< HEAD
     tracing_enabled: bool = Field(default=True)
-    prometheus_metrics_port: int = Field(default=9095)
-
-    billing_database_path: str = Field(default="")
-=======
     prometheus_metrics_port: int = Field(
         default=9095, description="Port for Prometheus metrics server"
     )
 
->>>>>>> ffa7d402
+    billing_database_path: str = Field(default="")
 
     model_config = SettingsConfigDict(
         env_prefix="BILLING_", env_file=".env", env_ignore_empty=True, extra="ignore"
