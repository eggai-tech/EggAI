--- conflicted
+++ resolved
@@ -31,124 +31,7 @@
 
 
 
-<<<<<<< HEAD
-        if not chat_messages:
-            safe_set_attribute(span, "empty_messages", True)
-            return ""
 
-        conversation_parts = []
-        for chat in chat_messages:
-            if "content" not in chat:
-                safe_set_attribute(span, "invalid_message", True)
-                logger.warning("Message missing content field")
-                continue
-
-            role = chat.get("role", "User")
-            conversation_parts.append(f"{role}: {chat['content']}")
-
-        conversation = "\n".join(conversation_parts) + "\n"
-        safe_set_attribute(span, "conversation_length", len(conversation))
-        return conversation
-
-
-async def process_billing_request(
-    conversation_string: str,
-    connection_id: str,
-    message_id: str,
-    timeout_seconds: float = None,
-) -> None:
-    """Generate a response to a billing request with streaming output."""
-    config = ModelConfig(name="billing_react", timeout_seconds=timeout_seconds or 30.0)
-    with tracer.start_as_current_span("process_billing_request") as span:
-        child_traceparent, child_tracestate = format_span_as_traceparent(span)
-        safe_set_attribute(span, "connection_id", connection_id)
-        safe_set_attribute(span, "message_id", message_id)
-        safe_set_attribute(span, "conversation_length", len(conversation_string))
-        safe_set_attribute(span, "timeout_seconds", config.timeout_seconds)
-
-        if not conversation_string or len(conversation_string.strip()) < 5:
-            safe_set_attribute(span, "error", "Empty or too short conversation")
-            span.set_status(1, "Invalid input")
-            raise ValueError("Conversation history is too short to process")
-
-        await human_stream_channel.publish(
-            TracedMessage(
-                type="agent_message_stream_start",
-                source="BillingAgent",
-                data={
-                    "message_id": message_id,
-                    "connection_id": connection_id,
-                },
-                traceparent=child_traceparent,
-                tracestate=child_tracestate,
-            )
-        )
-        logger.info(f"Stream started for message {message_id}")
-
-        logger.info("Calling billing model with streaming")
-        chunks = billing_optimized_dspy(chat_history=conversation_string, config=config)
-        chunk_count = 0
-
-        try:
-            async for chunk in chunks:
-                if isinstance(chunk, StreamResponse):
-                    chunk_count += 1
-                    await human_stream_channel.publish(
-                        TracedMessage(
-                            type="agent_message_stream_chunk",
-                            source="BillingAgent",
-                            data={
-                                "message_chunk": chunk.chunk,
-                                "message_id": message_id,
-                                "chunk_index": chunk_count,
-                                "connection_id": connection_id,
-                            },
-                            traceparent=child_traceparent,
-                            tracestate=child_tracestate,
-                        )
-                    )
-                elif isinstance(chunk, Prediction):
-                    response = chunk.final_response
-                    if response:
-                        response = response.replace(" [[ ## completed ## ]]", "")
-
-                    logger.info(
-                        f"Sending stream end with response: {response[:100] if response else 'EMPTY'}"
-                    )
-                    await human_stream_channel.publish(
-                        TracedMessage(
-                            type="agent_message_stream_end",
-                            source="BillingAgent",
-                            data={
-                                "message_id": message_id,
-                                "message": response,
-                                "agent": "BillingAgent",
-                                "connection_id": connection_id,
-                            },
-                            traceparent=child_traceparent,
-                            tracestate=child_tracestate,
-                        )
-                    )
-                    logger.info(f"Stream ended for message {message_id}")
-        except Exception as e:
-            logger.error(f"Error in streaming response: {e}", exc_info=True)
-            await human_stream_channel.publish(
-                TracedMessage(
-                    type="agent_message_stream_end",
-                    source="BillingAgent",
-                    data={
-                        "message_id": message_id,
-                        "message": "I'm sorry, I encountered an error while processing your request.",
-                        "agent": "BillingAgent",
-                        "connection_id": connection_id,
-                    },
-                    traceparent=child_traceparent,
-                    tracestate=child_tracestate,
-                )
-            )
-=======
-
->>>>>>> ffa7d402
 
 
 @billing_agent.subscribe(
