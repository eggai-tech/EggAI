from pathlib import Path
from typing import Any, AsyncIterable, Dict, Optional, Union

import dspy
from dspy import Prediction
from dspy.streaming import StreamResponse

from agents.billing.config import settings
from agents.billing.types import ModelConfig
from libraries.logger import get_console_logger
from libraries.tracing import TracedReAct, create_tracer

from .billing_data import (
    get_billing_info,
    update_billing_info,
)

logger = get_console_logger("billing_agent.dspy")


class BillingSignature(dspy.Signature):
    """
    You are the Billing Agent for an insurance company.

    ROLE:
      - Assist customers with billing inquiries such as amounts, billing cycles, and payment status
      - Retrieve or update billing information when provided a policy number
      - Provide concise, helpful responses

    RESPONSE FORMAT:
      - For balance inquiries: "Your current amount due is $X.XX with a due date of YYYY-MM-DD. Your status is 'Status'."
      - For payment info: "Your next payment of $X.XX is due on YYYY-MM-DD, and your current status is 'Status'."
      - For billing cycle: "Your current billing cycle is 'Cycle' with the next payment of $X.XX due on YYYY-MM-DD."

    GUIDELINES:
      - Use a professional, helpful tone
      - Always require a policy number before providing account details
      - Never reveal billing information without an explicit policy number
      - Use YYYY-MM-DD date format
      - Match response format to query type
    """

    chat_history: str = dspy.InputField(desc="Full conversation context.")
    final_response: str = dspy.OutputField(desc="Billing response to the user.")


<<<<<<< HEAD
tracer = create_tracer("billing_agent")

optimized_model_path = Path(__file__).resolve().parent / "optimized_billing_simba.json"

billing_model = TracedReAct(
    BillingSignature,
    tools=[get_billing_info, update_billing_info],
    name="billing_react",
    tracer=tracer,
    max_iters=5,
)

using_optimized_prompts = False

if optimized_model_path.exists():
    try:
        import json

        logger.info(f"Loading optimized prompts from {optimized_model_path}")
        with open(optimized_model_path, "r") as f:
            optimized_data = json.load(f)

            if "react" in optimized_data and "signature" in optimized_data["react"]:
                optimized_instructions = optimized_data["react"]["signature"].get(
                    "instructions"
                )
                if optimized_instructions:
                    logger.info("Successfully loaded optimized instructions")
                    BillingSignature.__doc__ = optimized_instructions
                    using_optimized_prompts = True

            if not using_optimized_prompts:
                logger.warning(
                    "Optimized JSON file exists but doesn't have expected structure"
                )
    except Exception as e:
        logger.error(f"Error loading optimized JSON: {e}")
else:
    logger.info(f"Optimized model file not found at {optimized_model_path}")

logger.info(
    f"Using {'optimized' if using_optimized_prompts else 'standard'} prompts with tracer"
)
=======
import json


def load_optimized_instructions(path: Path) -> Optional[str]:
    """
    Load optimized instructions from a JSON file and return them if valid.
    """
    if not path.exists():
        logger.info(f"Optimized model file not found at {path}")
        return None

    try:
        logger.info(f"Loading optimized prompts from {path}")
        with path.open("r") as f:
            data = json.load(f)

        react = data.get("react", {})
        signature = react.get("signature", {})
        instructions = signature.get("instructions")

        if instructions:
            logger.info(f"Successfully loaded optimized instructions from {path}")
            return instructions

        logger.warning(
            "Optimized JSON file exists but missing 'react.signature.instructions'"
        )
    except Exception as e:
        logger.error(f"Error loading optimized JSON: {e}", exc_info=True)

    return None


# Global variables for lazy initialization
tracer = None
_billing_model = None
_initialized = False


def _initialize_billing_model():
    """Lazy initialization of billing model to avoid hanging during imports."""
    global tracer, _billing_model, _initialized
    
    if _initialized:
        return _billing_model
    
    # Initialize tracer
    tracer = create_tracer("billing_agent")
    
    # Load optimized instructions if available
    optimized_path = Path(__file__).resolve().parent / "optimized_billing_simba.json"
    instructions = load_optimized_instructions(optimized_path)
    using_optimized_prompts = False
    if instructions:
        BillingSignature.__doc__ = instructions
        using_optimized_prompts = True
    
    # Initialize the model
    _billing_model = TracedReAct(
        BillingSignature,
        tools=[get_billing_info, update_billing_info],
        name="billing_react",
        tracer=tracer,
        max_iters=5,
    )
    
    logger.info(
        f"Using {'optimized' if using_optimized_prompts else 'standard'} prompts with tracer"
    )
    
    _initialized = True
    return _billing_model
>>>>>>> ffa7d402


def truncate_long_history(
    chat_history: str, config: Optional[ModelConfig] = None
) -> Dict[str, Any]:
    """Truncate conversation history if it exceeds maximum length."""
    config = config or ModelConfig()
    max_length = config.truncation_length

    result = {
        "history": chat_history,
        "truncated": False,
        "original_length": len(chat_history),
        "truncated_length": len(chat_history),
    }

    if len(chat_history) <= max_length:
        return result

    lines = chat_history.split("\n")
    truncated_lines = lines[-30:]
    truncated_history = "\n".join(truncated_lines)

    result["history"] = truncated_history
    result["truncated"] = True
    result["truncated_length"] = len(truncated_history)

    return result


async def billing_optimized_dspy(
    chat_history: str, config: Optional[ModelConfig] = None
) -> AsyncIterable[Union[StreamResponse, Prediction]]:
    """Process a billing inquiry using the DSPy model with streaming output."""
    config = config or ModelConfig()

    truncation_result = truncate_long_history(chat_history, config)
    chat_history = truncation_result["history"]

<<<<<<< HEAD
=======
    # Get the billing model (lazy initialization)
    billing_model = _initialize_billing_model()

    # Create a streaming version of the billing model
>>>>>>> ffa7d402
    streamify_func = dspy.streamify(
        billing_model,
        stream_listeners=[
            dspy.streaming.StreamListener(signature_field_name="final_response"),
        ],
        include_final_prediction_in_output_stream=True,
        is_async_program=False,
        async_streaming=True,
    )

    async for chunk in streamify_func(chat_history=chat_history):
        yield chunk


if __name__ == "__main__":

    async def run():
        from libraries.tracing import init_telemetry

        init_telemetry(settings.app_name, endpoint=settings.otel_endpoint)

        test_conversation = (
            "User: How much is my premium?\n"
            "BillingAgent: Could you please provide your policy number?\n"
            "User: It's B67890.\n"
        )

        logger.info("Running test query for billing agent")
        chunks = billing_optimized_dspy(test_conversation)

        async for chunk in chunks:
            if isinstance(chunk, StreamResponse):
                print(f"Stream chunk: {chunk.chunk}")
            elif isinstance(chunk, Prediction):
                result = chunk
                print(f"Final response: {result.final_response}")

    import asyncio

    asyncio.run(run())<|MERGE_RESOLUTION|>--- conflicted
+++ resolved
@@ -44,51 +44,6 @@
     final_response: str = dspy.OutputField(desc="Billing response to the user.")
 
 
-<<<<<<< HEAD
-tracer = create_tracer("billing_agent")
-
-optimized_model_path = Path(__file__).resolve().parent / "optimized_billing_simba.json"
-
-billing_model = TracedReAct(
-    BillingSignature,
-    tools=[get_billing_info, update_billing_info],
-    name="billing_react",
-    tracer=tracer,
-    max_iters=5,
-)
-
-using_optimized_prompts = False
-
-if optimized_model_path.exists():
-    try:
-        import json
-
-        logger.info(f"Loading optimized prompts from {optimized_model_path}")
-        with open(optimized_model_path, "r") as f:
-            optimized_data = json.load(f)
-
-            if "react" in optimized_data and "signature" in optimized_data["react"]:
-                optimized_instructions = optimized_data["react"]["signature"].get(
-                    "instructions"
-                )
-                if optimized_instructions:
-                    logger.info("Successfully loaded optimized instructions")
-                    BillingSignature.__doc__ = optimized_instructions
-                    using_optimized_prompts = True
-
-            if not using_optimized_prompts:
-                logger.warning(
-                    "Optimized JSON file exists but doesn't have expected structure"
-                )
-    except Exception as e:
-        logger.error(f"Error loading optimized JSON: {e}")
-else:
-    logger.info(f"Optimized model file not found at {optimized_model_path}")
-
-logger.info(
-    f"Using {'optimized' if using_optimized_prompts else 'standard'} prompts with tracer"
-)
-=======
 import json
 
 
@@ -161,7 +116,6 @@
     
     _initialized = True
     return _billing_model
->>>>>>> ffa7d402
 
 
 def truncate_long_history(
@@ -201,13 +155,10 @@
     truncation_result = truncate_long_history(chat_history, config)
     chat_history = truncation_result["history"]
 
-<<<<<<< HEAD
-=======
     # Get the billing model (lazy initialization)
     billing_model = _initialize_billing_model()
 
     # Create a streaming version of the billing model
->>>>>>> ffa7d402
     streamify_func = dspy.streamify(
         billing_model,
         stream_listeners=[
