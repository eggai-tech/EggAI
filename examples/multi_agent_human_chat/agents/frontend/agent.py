import asyncio
import os
import uuid

import uvicorn
from eggai import Agent, Channel
from eggai.transport import eggai_set_default_transport
from fastapi import FastAPI, Query
<<<<<<< HEAD
from faststream.security import BaseSecurity
=======
from opentelemetry import trace
from starlette.websockets import WebSocket, WebSocketDisconnect
>>>>>>> 36d38a75

from libraries.kafka_transport import create_kafka_transport
from libraries.logger import get_console_logger
from libraries.tracing import TracedMessage
from libraries.tracing.otel import (
    extract_span_context,
    safe_set_attribute,
    traced_handler,
)

from .config import settings
from .websocket_manager import WebSocketManager

logger = get_console_logger("frontend_agent")

# Load environment variable
GUARDRAILS_ENABLED = os.getenv("GUARDRAILS_TOKEN") is not None

if GUARDRAILS_ENABLED:
    try:
        from .guardrails import toxic_language_guard
    except ImportError as e:
        logger.error(f"Failed to import guardrails: {e}")
        toxic_language_guard = None
else:
<<<<<<< HEAD
    toxic_language_guard = None  # Assign a no-op function


def create_kafka_transport():
    return KafkaTransport(
        bootstrap_servers=settings.kafka_bootstrap_servers,
        security=BaseSecurity(use_ssl=True)
=======
    logger.info("Guardrails disabled (no GUARDRAILS_TOKEN)")
    toxic_language_guard = None

# Set up Kafka transport
eggai_set_default_transport(
    lambda: create_kafka_transport(
        bootstrap_servers=settings.kafka_bootstrap_servers,
        ssl_cert=settings.kafka_ca_content
>>>>>>> 36d38a75
    )
)

frontend_agent = Agent("FrontendAgent")
human_channel = Channel("human")
websocket_manager = WebSocketManager()
messages_cache = {}
tracer = trace.get_tracer("frontend_agent")


@tracer.start_as_current_span("add_websocket_gateway")
def add_websocket_gateway(route: str, app: FastAPI, server: uvicorn.Server):
    @app.websocket(route)
    async def websocket_handler(
            websocket: WebSocket, 
            connection_id: str = Query(None, alias="connection_id")
    ):
        if server.should_exit:
            websocket.state.closed = True
            return
            
        if connection_id is None:
            connection_id = str(uuid.uuid4())

        if connection_id not in messages_cache:
            messages_cache[connection_id] = []

        # Create root span for the connection
        with tracer.start_as_current_span("frontend_chat", context=None) as root_span:
            root_span_ctx = root_span.get_span_context()
            trace_parent = (
                f"00-{root_span_ctx.trace_id:032x}-"
                f"{root_span_ctx.span_id:016x}-"
                f"{root_span_ctx.trace_flags:02x}"
            )
            safe_set_attribute(root_span, 'connection.id', str(connection_id))
            trace_state = str(root_span_ctx.trace_state) if root_span_ctx.trace_state else ""

        # Extract span context for child spans
        root_span_ctx = extract_span_context(trace_parent, trace_state)
        parent_context = trace.set_span_in_context(trace.NonRecordingSpan(root_span_ctx))
        
        with tracer.start_as_current_span(
                "websocket_connection",
                context=parent_context,
                kind=trace.SpanKind.SERVER
        ) as span:
            try:
                safe_set_attribute(span, 'connection.id', str(connection_id))
                await websocket_manager.connect(websocket, connection_id)
                await websocket_manager.send_message_to_connection(
                    connection_id, {"connection_id": connection_id}
                )
                
                while True:
                    try:
                        data = await asyncio.wait_for(websocket.receive_json(), timeout=1)
                    except asyncio.TimeoutError:
                        if server.should_exit:
                            await websocket_manager.disconnect(connection_id)
                            # Close all connections when server is shutting down
                            conns = server.server_state.connections or []
                            for conn in conns:
                                if "shutdown" in dir(conn):
                                    conn.shutdown()
                            break
                        continue
                        
                    message_id = str(uuid.uuid4())
                    content = data.get("payload")

                    # Apply content moderation if enabled
                    if GUARDRAILS_ENABLED and toxic_language_guard:
                        valid_content = await toxic_language_guard(content)
                        if valid_content is None:
                            await human_channel.publish(
                                TracedMessage(
                                    id=message_id,
                                    source="FrontendAgent",
                                    type="agent_message",
                                    data={
                                        "message": "Sorry, I can't help you with that.",
                                        "connection_id": connection_id,
                                        "agent": "TriageAgent",
                                    },
                                    traceparent=trace_parent,
                                    tracestate=trace_state,
                                )
                            )
                            continue
                    else:
                        valid_content = content

                    await websocket_manager.attach_message_id(message_id, connection_id)
                    messages_cache[connection_id].append(
                        {
                            "role": "user",
                            "content": valid_content,
                            "id": message_id,
                            "agent": "User",
                        }
                    )
                    
                    await human_channel.publish(
                        TracedMessage(
                            id=message_id,
                            source="FrontendAgent",
                            type="user_message",
                            data={
                                "chat_messages": messages_cache[connection_id],
                                "connection_id": connection_id,
                            },
                            traceparent=trace_parent,
                            tracestate=trace_state,
                        )
                    )
                    
            except WebSocketDisconnect:
                logger.info(f"WebSocket disconnected: {connection_id}")
            except Exception as e:
                logger.error(f"Error with WebSocket {connection_id}: {e}", exc_info=True)
            finally:
                await websocket_manager.disconnect(connection_id)
                logger.info(f"WebSocket connection {connection_id} closed.")


@frontend_agent.subscribe(
    channel=human_channel,
    filter_by_message=lambda message: message.get("type") == "agent_message",
)
@traced_handler("handle_human_messages")
async def handle_human_messages(message: TracedMessage):
    agent = message.data.get("agent")
    content = message.data.get("message")
    connection_id = message.data.get("connection_id")

    if connection_id not in messages_cache:
        messages_cache[connection_id] = []

    messages_cache[connection_id].append(
        {
            "role": "assistant",
            "content": content,
            "agent": agent,
            "id": message.id,
        }
    )
    
    await websocket_manager.send_message_to_connection(
        connection_id, {"sender": agent, "content": content}
    )


@frontend_agent.subscribe(channel=human_channel)
async def handle_others(msg: TracedMessage):
    logger.debug(f"Received message type: {msg.type}")<|MERGE_RESOLUTION|>--- conflicted
+++ resolved
@@ -6,12 +6,8 @@
 from eggai import Agent, Channel
 from eggai.transport import eggai_set_default_transport
 from fastapi import FastAPI, Query
-<<<<<<< HEAD
-from faststream.security import BaseSecurity
-=======
 from opentelemetry import trace
 from starlette.websockets import WebSocket, WebSocketDisconnect
->>>>>>> 36d38a75
 
 from libraries.kafka_transport import create_kafka_transport
 from libraries.logger import get_console_logger
@@ -37,15 +33,6 @@
         logger.error(f"Failed to import guardrails: {e}")
         toxic_language_guard = None
 else:
-<<<<<<< HEAD
-    toxic_language_guard = None  # Assign a no-op function
-
-
-def create_kafka_transport():
-    return KafkaTransport(
-        bootstrap_servers=settings.kafka_bootstrap_servers,
-        security=BaseSecurity(use_ssl=True)
-=======
     logger.info("Guardrails disabled (no GUARDRAILS_TOKEN)")
     toxic_language_guard = None
 
@@ -54,7 +41,6 @@
     lambda: create_kafka_transport(
         bootstrap_servers=settings.kafka_bootstrap_servers,
         ssl_cert=settings.kafka_ca_content
->>>>>>> 36d38a75
     )
 )
 
