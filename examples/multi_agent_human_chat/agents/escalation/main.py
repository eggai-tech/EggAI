--- conflicted
+++ resolved
@@ -5,11 +5,8 @@
 It sets up the language model, transport, telemetry, and starts the agent.
 """
 import asyncio
-<<<<<<< HEAD
-=======
 import logging
 
->>>>>>> 36d38a75
 from eggai import eggai_main
 from eggai.transport import eggai_set_default_transport
 
