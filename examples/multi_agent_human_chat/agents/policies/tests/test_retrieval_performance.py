--- conflicted
+++ resolved
@@ -1,13 +1,9 @@
-<<<<<<< HEAD
 """
 Retrieval Performance Test Suite
 
 4-stage testing: Collect -> Metrics -> LLM Judge -> Report
 Results logged to MLflow for tracking and analysis.
 """
-
-=======
->>>>>>> 7ed8e42f
 import asyncio
 import os
 import unittest
