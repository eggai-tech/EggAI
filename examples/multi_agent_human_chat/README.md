--- conflicted
+++ resolved
@@ -50,11 +50,7 @@
 # OPENAI_API_KEY=your-api-key-here
 ```
 
-<<<<<<< HEAD
 ### 3. Start Platform Services
-=======
-### 3. Start Services
->>>>>>> 7ed8e42f
 
 ```bash
 make docker-up  # Start all required services (Kafka, Vespa, Temporal, etc.)
@@ -68,7 +64,6 @@
 
 Open http://localhost:8000 to start chatting!
 
-<<<<<<< HEAD
 The chat interface now includes:
 - **Support categories** with clickable example questions
 - **Policy Inquiries** - Coverage and policy details
@@ -78,9 +73,16 @@
 
 Just click any example question to get started!
 
+**Example queries:**
+- "What's my premium for policy B67890?"
+- "I want to file a claim"
+- "What does my home insurance cover?"
+- "I have a complaint about my service"
+
 **Platform Services:**
 All services are accessible directly from the chat UI header, or visit:
 - Chat UI: http://localhost:8000
+- Admin Dashboard: http://localhost:8000/admin.html - System monitoring
 - Redpanda Console: http://localhost:8082 - Message queue monitoring
 - Temporal UI: http://localhost:8081 - Workflow management
 - Grafana: http://localhost:3000 - Metrics & dashboards
@@ -113,59 +115,14 @@
 
 ## Documentation
 
-- [System Architecture](docs/system-architecture.md) - High-level design and component interactions
-- [Agent Overview](docs/agents-overview.md) - Detailed agent descriptions
+- [System Architecture](docs/system-architecture.md) - High-level design, component interactions, and communication flow
+- [Agent Overview](docs/agents-overview.md) - Detailed agent descriptions and testing guide
 - [UI Enhancements](docs/ui-enhancements.md) - Support categories and example questions
 - [Ingestion Pipeline](docs/ingestion-pipeline.md) - Temporal workflows and Vespa integration
+- [Vespa Search Guide](docs/vespa-search-guide.md) - Search types, ranking profiles, and data exploration
+- [Model Training](docs/model-training.md) - Custom classifier training guide
+- [Retrieval Performance Testing](docs/retrieval-performance-testing.md) - Evaluation metrics and benchmarks
 - [Advanced Topics](docs/advanced-topics.md) - Multi-environment deployment, optimization, and training
-- [Vespa Search Guide](docs/vespa-search-guide.md) - Search types and ranking profiles
-- [Model Training](docs/model-training.md) - Custom classifier training guide
-- [Retrieval Performance Testing](docs/retrieval-performance-testing.md) - Evaluation metrics
-=======
-**Example queries:**
-- "What's my premium for policy B67890?"
-- "I want to file a claim"
-- "What does my home insurance cover?"
-- "I have a complaint about my service"
-
-**Useful links:**
-- Chat UI: http://localhost:8000
-- Grafana Dashboards: http://localhost:3000
-- Redpanda Console: http://localhost:8082
-- Temporal UI: http://localhost:8081
-- MLflow: http://localhost:5001
-
-## System Overview
-
-![Architecture](https://raw.githubusercontent.com/eggai-tech/EggAI/refs/heads/main/docs/docs/assets/architecture-multi-agent-insurance-support-system.svg)
-
-**Specialized Agents:**
-- **Frontend** - WebSocket gateway for user connections
-- **Triage** - ML-based routing to appropriate agents
-- **Billing** - Payment inquiries and premium information
-- **Claims** - Claims status and filing
-- **Policies** - RAG-powered policy document search
-- **Escalation** - Complex issues and complaints
-- **Audit** - Compliance logging
-
-**Infrastructure:** Redpanda (Kafka), Vespa (Vector Search), Temporal (Workflows), MLflow, Grafana, Prometheus
-
-## Testing
-
-```bash
-make test        # Run all tests
-make lint        # Check code quality
-make format      # Format code
-```
-
-## Documentation
-
-- [System Architecture](docs/system-architecture.md) - High-level design, component interactions, and communication flow
-- [Agent Overview](docs/agents-overview.md) - Detailed agent descriptions and testing guide
-- [Ingestion Pipeline](docs/ingestion-pipeline.md) - Temporal workflows and Vespa integration
-- [Vespa Search Guide](docs/vespa-search-guide.md) - Search types, ranking profiles, and data exploration
-- [Model Training](docs/model-training.md) - Custom classifier training
-- [Retrieval Performance Testing](docs/retrieval-performance-testing.md) - Evaluation metrics and benchmarks
 
 ## Advanced Topics
 
@@ -195,7 +152,6 @@
 ```
 
 View results in MLflow at http://localhost:5001
->>>>>>> 7ed8e42f
 
 ## Cleaning Up
 
