name: eggai-examples
networks:
  eggai-example-network:
    driver: bridge
volumes:
  redpanda: null
services:
  redpanda:
    command:
      - redpanda
      - start
      - --kafka-addr internal://0.0.0.0:9092,external://0.0.0.0:19092
      - --advertise-kafka-addr internal://redpanda:9092,external://localhost:19092
      - --pandaproxy-addr internal://0.0.0.0:8082,external://0.0.0.0:18082
      - --advertise-pandaproxy-addr internal://redpanda:8082,external://localhost:18082
      - --schema-registry-addr internal://0.0.0.0:8081,external://0.0.0.0:18081
      - --rpc-addr redpanda:33145
      - --advertise-rpc-addr redpanda:33145
      - --mode dev-container
      - --smp 1
      - --default-log-level=info
    image: docker.redpanda.com/redpandadata/redpanda:v24.3.1
    container_name: redpanda
    volumes:
      - redpanda:/var/lib/redpanda/data
    networks:
      - eggai-example-network
    ports:
      - 18081:18081
      - 18082:18082
      - 19092:19092
      - 19644:9644
    healthcheck:
      test: ["CMD", "rpk", "cluster", "info", "--brokers=redpanda:9092"]
      interval: 5s
      timeout: 5s
      retries: 10
      start_period: 10s
  console:
    container_name: redpanda-console
    image: docker.redpanda.com/redpandadata/console:v2.8.0
    networks:
      - eggai-example-network
    entrypoint: /bin/sh
    command: -c 'echo "$$CONSOLE_CONFIG_FILE" > /tmp/config.yml; /app/console -config.filepath=${CONFIG_FILEPATH:-/tmp/config.yml}'
    environment:
      CONFIG_FILEPATH: ${CONFIG_FILEPATH:-/tmp/config.yml}
      CONSOLE_CONFIG_FILE: |
        kafka:
          brokers: ["redpanda:9092"]
          schemaRegistry:
            enabled: true
            urls: ["http://redpanda:8081"]
        redpanda:
          adminApi:
            enabled: true
            urls: ["http://redpanda:9644"]
    ports:
      - 8080:8080
    depends_on:
      redpanda:
        condition: service_healthy
  topic-init:
    image: docker.redpanda.com/redpandadata/redpanda:v24.3.1
    container_name: topic-init
    networks:
      - eggai-example-network
    depends_on:
      redpanda:
        condition: service_healthy
    entrypoint: /bin/sh
    command: -c "
      echo 'Waiting for Redpanda cluster to be ready...' &&
      sleep 5 &&
      rpk topic create human --brokers=redpanda:9092 &&
      echo 'Topic humans created successfully!'" &&
      rpk topic create agents --brokers=redpanda:9092 &&
      echo 'Topic agents created successfully!'"
  otel-collector:
    image: otel/opentelemetry-collector:0.86.0
    command: [ "--config=/etc/otel-collector.yaml" ]
    volumes:
      - ./dockerConfig/otel-collector.yaml:/etc/otel-collector.yaml
    ports:
      - "4318:4318"
    networks:
      - eggai-example-network
  tempo:
    image: grafana/tempo:latest
    command: [ "-config.file=/etc/tempo.yaml" ]
    volumes:
      - ./dockerConfig/tempo.yaml:/etc/tempo.yaml
      - ./temp/tempo-data:/tmp/tempo
    ports:
      - "14268:14268"
      - "3200"
      - "4317:4317"
      - "9411:9411"
      - "16686"
    networks:
      - eggai-example-network
  prometheus:
    image: prom/prometheus:latest
    command:
      - --config.file=/etc/prometheus.yaml
      - --web.enable-remote-write-receiver
      - --enable-feature=exemplar-storage
      - --enable-feature=native-histograms
    volumes:
      - ./dockerConfig/prometheus.yaml:/etc/prometheus.yaml
    ports:
      - "9090:9090"
    networks:
      - eggai-example-network
  grafana:
    image: grafana/grafana:latest
    volumes:
      - ./dockerConfig/grafana-datasources.yaml:/etc/grafana/provisioning/datasources/datasources.yaml
      - ./dockerConfig/grafana-dashboard.json:/var/lib/grafana/dashboards/grafana-dashboard.json
      - ./dockerConfig/grafana-provisioning.yaml:/etc/grafana/provisioning/dashboards/dashboard.yaml
    environment:
      - GF_AUTH_ANONYMOUS_ENABLED=true
      - GF_AUTH_ANONYMOUS_ORG_ROLE=Admin
      - GF_AUTH_DISABLE_LOGIN_FORM=true
      - GF_FEATURE_TOGGLES_ENABLE=traceqlEditor
    ports:
      - "3000:3000"
    networks:
      - eggai-example-network
  minio-setup:
    image: minio/mc
    depends_on:
      minio:
        condition: service_healthy
    entrypoint: [ "/bin/sh", "-c", "sleep 5 && mc alias set minio http://minio:9000 user password && mc mb -p minio/mlflow && mc anonymous set download minio/mlflow && echo 'MinIO bucket setup completed successfully'" ]
    networks:
      - eggai-example-network
  minio:
    image: minio/minio
    expose:
      - "9000"
    ports:
      - "9000:9000"
      # MinIO Console is available at http://localhost:9001
      - "9001:9001"
    environment:
      MINIO_ROOT_USER: "user"
      MINIO_ROOT_PASSWORD: "password"
    command: server /data --console-address ":9001"
    healthcheck:
      test: timeout 5s bash -c ':> /dev/tcp/127.0.0.1/9000' || exit 1
      interval: 1s
      timeout: 10s
      retries: 5
    networks:
      - eggai-example-network
  mlflow-artifacts-server:
    image: ghcr.io/mlflow/mlflow:v3.0.0rc2
    depends_on:
      - minio
      - minio-setup
    expose:
      - "5500"
    ports:
      - "5500:5500"
    environment:
      # MinIO credentials
      MLFLOW_S3_ENDPOINT_URL: http://minio:9000
      AWS_ACCESS_KEY_ID: "user"
      AWS_SECRET_ACCESS_KEY: "password"
    command: >
      mlflow server
      --host 0.0.0.0
      --port 5500
      --artifacts-destination s3://mlflow
      --gunicorn-opts "--log-level debug"
      --artifacts-only
    networks:
      - eggai-example-network
  postgres:
    image: postgres
    environment:
      POSTGRES_DB: db
      POSTGRES_USER: user
      POSTGRES_PASSWORD: password
    networks:
      - eggai-example-network
  mlflow-tracking-server:
    image: ghcr.io/mlflow/mlflow:v3.0.0rc2
    depends_on:
      - postgres
      - mlflow-artifacts-server
    expose:
      - "5001"
    ports:
      # MLflow UI is available at http://localhost:5001
      - "5001:5001"
    environment:
      # For external client connections
      MLFLOW_ARTIFACT_ROOT: http://localhost:5500/api/2.0/mlflow-artifacts/artifacts
      # Direct S3 access to MinIO
      MLFLOW_S3_ENDPOINT_URL: http://minio:9000
      AWS_ACCESS_KEY_ID: "user"
      AWS_SECRET_ACCESS_KEY: "password"
    command: >
      bash -c "pip install psycopg2-binary boto3 && mlflow server
      --host 0.0.0.0
      --port 5001
      --backend-store-uri postgresql://user:password@postgres:5432/db
      --default-artifact-root s3://mlflow
      --gunicorn-opts '--log-level debug'"
    networks:
<<<<<<< HEAD
=======
      - eggai-example-network
  lmstudio:
    runtime: nvidia
    image: vorobiev/lmstudio:8
    environment:
      MODEL_NAME: gemma-3-4b-it-qat
      MODEL_PATH: /gemma-3-4B-it-QAT-Q4_0.gguf
      CONTEXT_LENGTH: 32768
    ports:
      - "1234:1234"
    networks:
>>>>>>> 7ba76567
      - eggai-example-network<|MERGE_RESOLUTION|>--- conflicted
+++ resolved
@@ -210,18 +210,4 @@
       --default-artifact-root s3://mlflow
       --gunicorn-opts '--log-level debug'"
     networks:
-<<<<<<< HEAD
-=======
-      - eggai-example-network
-  lmstudio:
-    runtime: nvidia
-    image: vorobiev/lmstudio:8
-    environment:
-      MODEL_NAME: gemma-3-4b-it-qat
-      MODEL_PATH: /gemma-3-4B-it-QAT-Q4_0.gguf
-      CONTEXT_LENGTH: 32768
-    ports:
-      - "1234:1234"
-    networks:
->>>>>>> 7ba76567
-      - eggai-example-network+      - eggai-example-network
